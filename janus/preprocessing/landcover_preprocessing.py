"""
Created on Mon Nov 19 09:53:01 2018

@author: kek25

All functions necessary to do GIS preprocessing for Janus
"""

import gdal
import glob 
import numpy as np
from joblib import Parallel, delayed
import pandas as pd
import os
from osgeo import osr

from shapely.geometry import Polygon, MultiPolygon 
from fiona.crs import from_epsg
import geopandas as gp

#=============================================================================#
# PREAMBLE AND PATH DEFINITIONS
#=============================================================================#
CDLPath= '../../Data/CDL/'
GCAMPath= '../../Data/GCAM/'

files = glob.glob(CDLPath+'cdl*.txt') 


class CdlDataStruct:
    """TODO:  need description of class

    """
    # Constructor requires the path and file name of the input CDL data
    def __init__(self, cdl_path, cdl_infile):
        self.cdl_path   = cdl_path
        self.cdl_infile = cdl_infile
        
    # Add CDL geographic transformation adn projection information
    def SetCDL_ProjInfo(self, GeoTransform, Projection, PixelSize):
        self.cdl_geotransform = GeoTransform
        self.cdl_projection   = Projection
        self.cdl_pixelsize    = PixelSize

    def SetCDLGrid(self,cdl_grid): # Original CDL grid
        self.cdl_grid = cdl_grid

    def SetCDLStats(self,cdl_stats): # Add CDL stats
        self.cdl_stats = cdl_stats


class GCAM_DataStruct:

    def __init__(self, gcam_path, gcam_outfile):
        self.gcam_path    = gcam_path
        self.gcam_outfile = gcam_outfile

    def SetGCAM_ProjInfo(self,GeoTransform,Projection,PixelSize):
        self.gcam_geotransform = GeoTransform
        self.gcam_projection   = Projection
        self.gcam_pixelsize    = PixelSize
        
    def SetGCAMStats(self,gcam_stats): # Add GCAM stats
        self.gcam_stats = gcam_stats

    def SetGCAMGrid(self,gcam_grid): # Add reclassified GCAM grid
        self.gcam_grid = gcam_grid
        
#=============================================================================#
# FUNCTION DEFINITIONS  
#=============================================================================#       
def ReadArcGrid(CDL_struct):
    """ Reads in ArcGrid file for processing """
    
    # Construct the full name of the CDL input ArcGrid file
    cdl_file = CDL_struct.cdl_path+'/'+CDL_struct.cdl_infile
    
    # Open the CDL input file using GDAL
    CDL_gdal = gdal.Open(cdl_file)
    CDL_struct.SetCDL_ProjInfo(CDL_gdal.GetGeoTransform(),CDL_gdal.GetProjection(),CDL_gdal.GetGeoTransform()[1])

    cdl_grid = np.float64(CDL_gdal.ReadAsArray())
    cdl_grid[cdl_grid==-9999] = np.nan
    CDL_struct.SetCDLGrid(cdl_grid)

    # Close GDAL CDL dataset to save memory
    CDL_gdal = None
    
    return

def CDL2GCAM(CDL_struct,CDL_cat,GCAM_struct,GCAM_cat):
    """ Convert raster of CDL landcover to GCAM categories

    :param CDL_struct:      Raster of CDL Landcover
    :param CDL_cat:         CDL input crop categories
    :param GCAM_struct:     Raster for GCAM Landcover
    :param GCAM_cat:        GCAM output crop categories
    
    :return:                New landcover raster with GCAM categories

    """

    cdl_stats  = np.zeros(132)
    gcam_stats = np.zeros(28)
     
    gcam_grid = np.nan*np.ones(CDL_struct.cdl_grid.shape) #new blank np array
    for i in np.arange(CDL_cat.size): #unique cdl categories
        indx,indy = np.where(CDL_struct.cdl_grid == CDL_cat[i])
        gcam_grid[indx,indy] = GCAM_cat[i]
        cdl_stats[i]=indx.size
       
    for i in np.arange(28): # #count of each gcam category
        indx,indy = np.where(gcam_grid == i+1)
        gcam_stats[i] = indx.size  
    
    CDL_struct.SetCDLStats(cdl_stats)
    
    GCAM_struct.SetGCAM_ProjInfo(CDL_struct.cdl_geotransform,CDL_struct.cdl_projection,CDL_struct.cdl_pixelsize)
    GCAM_struct.SetGCAMStats(gcam_stats)
    GCAM_struct.SetGCAMGrid(gcam_grid)
    
    return

def saveGCAMGrid(GCAM_struct):
    """ Creates outfile name, applies correct projection and saves raster

    :param GCAM_struct:      Input raster file

    :return:                 Saved raster file 

    """

    gcam_grid = GCAM_struct.gcam_grid
    nrows,ncols = np.shape(gcam_grid) 
    
    gcam_outfile = GCAM_struct.gcam_path + GCAM_struct.gcam_outfile
    
    gcam_driver = gdal.GetDriverByName('Gtiff')
    gcam_gdal   = gcam_driver.Create(gcam_outfile, ncols, nrows, 1, gdal.GDT_Float32)

    proj = osr.SpatialReference()
    proj.ImportFromEPSG(4326) # Needed as an intermediate because no inital projection defined 
    gcam_gdal.SetProjection(proj.ExportToWkt())
    gcam_gdal.SetGeoTransform(GCAM_struct.gcam_geotransform)
    gcam_gdal.GetRasterBand(1).WriteArray(GCAM_struct.gcam_grid)
    gdal.Warp(gcam_outfile,gcam_gdal,dstSRS='EPSG:32611')
    
    gcam_gdal.FlushCache()
    gcam_gdal = None

    return

#Complilation of above functions to do conversion 
<<<<<<< HEAD
def c2g(CDL_GCAM_keyfile, conversionID):
    """ Converts CDL categories to GCAM categories

    :param CDL_GCAM_keyfile: File that links CDL categories to new GCAM categories, users may modify this forinclusion of local crops
    :param conversionID:     String specifiying which GCAM categories to use, options are 'local_GCAM_id' or 'GCAM_id' for regular GCAM categories

    :return:                  Saved landcover rasters with user defined GCAM categoires

    """
        
=======
def c2g(CDL_GCAM_keyfile, conversionID, GCAMPath):
>>>>>>> 7f2ca83b
    #=========================================================================#
    # 0. Read in category data and create vectors                             #
    #=========================================================================#
    CDL2GCAM_key = pd.read_csv(CDL_GCAM_keyfile, sep=',')
    CDL_cat      = CDL2GCAM_key['CDL_id'].values
    GCAM_cat     = CDL2GCAM_key[conversionID].values #'local_GCAM_id' or set to 'GCAM_id' for regular GCAM categories, or edit the original file to user defineted categories

    #=========================================================================#
    # 1. Initialize a list of CDL structures for analysis                     #
    #=========================================================================#
    CDL_Data  = []
    GCAM_Data = []
    for file in files:
        # Initialize CDL data structures with paths and file names
        cdl_path   = os.path.dirname(file)
        cdl_infile = os.path.basename(file)
        CDL_Data.append(CdlDataStruct(cdl_path,cdl_infile))

        # Initialize GCAM data structures with paths and file names
        gcam_path    = GCAMPath
        gcam_outfile = cdl_infile.replace('cdl','gcam')
        gcam_outfile = gcam_outfile.replace('txt','tiff')
        GCAM_Data.append(GCAM_DataStruct(gcam_path,gcam_outfile)) 
    
    #=========================================================================#
    # 2a. Read in all the CDL files and store data in CDL_DataStruct          #
    #=========================================================================#
    Parallel(n_jobs=6, verbose=60, backend='threading')(delayed(ReadArcGrid)(CDL_Data[i]) \
             for i in np.arange(len(CDL_Data)))

    #=========================================================================#
    # 2b. Perform the CDL-GCAM category conversion                            #
    #=========================================================================#
    Parallel(n_jobs=6, verbose=10, backend='threading')(delayed(CDL2GCAM)(CDL_Data[i],CDL_cat,GCAM_Data[i],GCAM_cat) \
             for i in np.arange(len(CDL_Data))) 

    #=========================================================================#
    # 2c. Save recategorized GCAM grids to files                              #
    #=========================================================================#
    Parallel(n_jobs=6, verbose=30, backend='threading')(delayed(saveGCAMGrid)(GCAM_Data[i]) \
             for i in np.arange(len(CDL_Data))) 

    #=========================================================================#
    # 3. Create Arrays of Results
    #=========================================================================#
    f=len(files)
    CDL_stats  = np.zeros((132,f))
    GCAM_stats = np.zeros((28, f))
    
    for i in np.arange(f):
        CDL_stats[:,i]= CDL_Data[i].cdl_stats
        GCAM_stats[:,i]= GCAM_Data[i].gcam_stats
    np.savetxt(GCAMPath+"cdl_initial.csv", CDL_stats, delimiter=",")
    np.savetxt(GCAMPath+"gcam_initial.csv", GCAM_stats, delimiter=",")
    
#=============================================================================#
# Aggregate to scale of interest
#=============================================================================#
    
def AggregateGCAMGrid(GCAM_ReadWriteDir,GCAM_ReadFile, AggRes):
    """ Create grid that landcover data is saved in when aggregating from smaller scale to larger scale

    :param GCAM_ReadWriteDir: Directory that the landcover data exists in
    :param GCAM_ReadFile:     The specific file to aggregate
    :param AggRes:            Resolution to aggregate data to in meters, suggested at 1000 or 3000

    :return:                  New landcover raster at a specified resolution

    """
    
    # Open the GeoTiff based on the input path and file
    src_ds = gdal.Open(GCAM_ReadWriteDir+GCAM_ReadFile)

    # Create the name of the output file by modifying the input file
    GCAM_WriteFile = GCAM_ReadFile.replace('domain','domain'+'_'+str(int(AggRes)))

    # Get key info on the source dataset    
    src_ncols = src_ds.RasterXSize
    src_nrows = src_ds.RasterYSize
    
    src_geot = src_ds.GetGeoTransform()
    src_proj = src_ds.GetProjection()
    src_res  = src_ds.GetGeoTransform()[1]

    agg_factor = AggRes / src_res

    dst_ncols = (int)(src_ncols/agg_factor)
    dst_nrows = (int)(src_nrows/agg_factor)

    dst_driver = gdal.GetDriverByName('Gtiff')
    dst_ds = dst_driver.Create(GCAM_ReadWriteDir+GCAM_WriteFile, dst_ncols, dst_nrows, 1, gdal.GDT_Float32)

    dst_geot = (src_geot[0], src_geot[1]*agg_factor, src_geot[2], src_geot[3], src_geot[4], src_geot[5]*agg_factor)

    dst_ds.SetGeoTransform(dst_geot)
    dst_ds.SetProjection(src_proj)

    gdal.ReprojectImage(src_ds, dst_ds, src_proj, src_proj, gdal.GRA_Mode)

    src_ds = None
    dst_ds = None

    return

#=============================================================================#
# Run aggregation function in parallel
#=============================================================================#

def aggGCAM(AggRes, GCAM_Dir):
    """Runs aggregation funciton in parallel

    :param AggRes: Resolution to aggregate data to in meters, suggested at 1000 or 3000
    :param gcam_directory: Directory where all landcover data is stored

    :return: saved landcover data at new resolution
    """
        
    GCAM_ReadFiles = glob.glob(GCAM_Dir +'gcam*domain.tiff')
    
    Parallel(n_jobs=4, verbose=60, backend='threading')(delayed(AggregateGCAMGrid)(GCAM_Dir,os.path.basename(file),AggRes) \
             for file in GCAM_ReadFiles)
    
#----------------------------------------------------------------------------
# Create a set of polygons for entire domain
#----------------------------------------------------------------------------

def grid2poly(year, scale, GCAMpath, DataPath):
    """Creates a grid of polygons for holding information in each cell

    :param year:        Initiation year for identifying GCAM raster
    :param scale:       Scale of grid for identifying correct GCAM raster
    :param GCAMpath:    Location of GCAM file
    :param DataPath:    path for output file
    
    :return: saved grid of polygon 
    """
        
    grid_file=GCAMpath+'gcam_'+str(int(year))+'_domain_'+str(int(scale))+'.tiff'
    OutFileName= 'domain_poly_'+str(int(scale))+'.shp'
    
    src= gdal.Open(grid_file)
    srcarray = src.ReadAsArray().astype(np.float)

    x_index =np.arange(srcarray.shape[1]) 
    y_index = np.arange(srcarray.shape[0])
    (upper_left_x, x_size, x_rotation, upper_left_y, y_rotation, y_size) = src.GetGeoTransform()
    x_coords = x_index * x_size + upper_left_x + (x_size / 2) #add half the cell size
    y_coords = y_index * y_size + upper_left_y + (y_size / 2) #to centre the point
    xc, yc = np.meshgrid(x_coords, y_coords)

    #create a list of all the polygons in the grid
    vert = list()
    for i in np.arange(srcarray.shape[1]-1):  
        for j in np.arange(srcarray.shape[0]-1):  
                vert.append([[xc[j, i] , yc[j,i]], [xc[j+1, i], yc[j+1, i]], [xc[j+1, i+1], yc[j+1, i+1]],[xc[j, i+1], yc[j, i+1]]])
 
    #create list of polygons
    polygons=[Polygon(vert[i]) for i in np.arange(len(vert))]

    #convert them to formats for exporting 
    polys   = gp.GeoSeries(MultiPolygon(polygons))
    polyagg = gp.GeoDataFrame(geometry=polys)
    polyagg.crs= from_epsg(32611)

    #-------------------------#
    # Save Output             #
    #-------------------------#
    polyagg.to_file(filename=DataPath+OutFileName, driver="ESRI Shapefile")<|MERGE_RESOLUTION|>--- conflicted
+++ resolved
@@ -150,21 +150,18 @@
 
     return
 
-#Complilation of above functions to do conversion 
-<<<<<<< HEAD
-def c2g(CDL_GCAM_keyfile, conversionID):
+def c2g(CDL_GCAM_keyfile, conversionID, GCAMPath):
     """ Converts CDL categories to GCAM categories
 
-    :param CDL_GCAM_keyfile: File that links CDL categories to new GCAM categories, users may modify this forinclusion of local crops
-    :param conversionID:     String specifiying which GCAM categories to use, options are 'local_GCAM_id' or 'GCAM_id' for regular GCAM categories
-
+    :param CDL_GCAM_keyfile: File that links CDL categories to new GCAM categories, users may modify this forinclusion
+                            of local crops
+    :param conversionID:     String specifiying which GCAM categories to use, options are 'local_GCAM_id' or 'GCAM_id'
+                            for regular GCAM categories
+    :param GCAMPath:        Path to GCAM data
     :return:                  Saved landcover rasters with user defined GCAM categoires
 
     """
-        
-=======
-def c2g(CDL_GCAM_keyfile, conversionID, GCAMPath):
->>>>>>> 7f2ca83b
+
     #=========================================================================#
     # 0. Read in category data and create vectors                             #
     #=========================================================================#
